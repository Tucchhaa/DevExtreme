--- conflicted
+++ resolved
@@ -109,11 +109,7 @@
   &.dx-gallery-indicator-visible {
     border-width: 0;
   }
-<<<<<<< HEAD
-
-=======
   
->>>>>>> 87ea7b4e
   .dx-gallery-indicator-item-selected {
     background: $gallery-indicator-focused-bg;
   }
