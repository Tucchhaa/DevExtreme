@use "../variables/sizes" as *;

// adduse


@mixin dx-tabs-after-mixin(
  $is-expanded-vertical: false,
  $is-expanded-horizontal: false,
) {
  &::after {
    content: "";
    pointer-events: none;
    position: absolute;
    top: 0;
    bottom: 0;
    right: 0;
    left: 0;
    z-index: 1;

    @if $is-expanded-vertical {
      top: -$generic-tabs-border-width;
      bottom: -$generic-tabs-border-width;
    }

    @if $is-expanded-horizontal {
      right: -$generic-tabs-border-width;
      left: -$generic-tabs-border-width;
    }
  }
}

@mixin dx-tabs-border-mixin(
  $border-block-start,
  $border-inline-end,
  $border-block-end,
  $border-inline-start,
) {
  &::after {
    border-block-start: $border-block-start;
    border-inline-end: $border-inline-end;
    border-block-end: $border-block-end;
<<<<<<< HEAD
    border-inline-start: $border-inline-start;
=======
    border-inline-start: $border-inline-start;    
>>>>>>> 87ea7b4e
  }
}<|MERGE_RESOLUTION|>--- conflicted
+++ resolved
@@ -39,10 +39,6 @@
     border-block-start: $border-block-start;
     border-inline-end: $border-inline-end;
     border-block-end: $border-block-end;
-<<<<<<< HEAD
-    border-inline-start: $border-inline-start;
-=======
     border-inline-start: $border-inline-start;    
->>>>>>> 87ea7b4e
   }
 }